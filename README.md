--- conflicted
+++ resolved
@@ -14,18 +14,10 @@
 ```bash
 sudo apt update
 sudo apt install \
-<<<<<<< HEAD
-    gcc-aarch64-linux-gnu \
-    g++-aarch64-linux-gnu \
-    gdb-multiarch \
-    qemu-system-arm \
-    make
-=======
     qemu-system-arm \
     make \
     gdb-multiarch \
     git
->>>>>>> aed80749
 ```
 
 ### Arch Linux
@@ -33,19 +25,11 @@
 Install the required packages (note: some are AUR packages):
 
 ```bash
-<<<<<<< HEAD
-sudo pacman -S \
-    aarch64-linux-gnu-gcc \
-    aarch64-linux-gnu-gdb \
-    qemu-full \
-    make 
-=======
 yay -S \
     qemu-full \
     make \
     git \
     arm-gnu-toolchain-aarch64-none-elf-bin
->>>>>>> aed80749
 ```
 
 ## Building and Running
