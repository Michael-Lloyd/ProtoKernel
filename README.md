--- conflicted
+++ resolved
@@ -1,8 +1,4 @@
-<<<<<<< HEAD
-A 64-bit custom kernel for experimental purposes.
-=======
 This project is a 64-bit experimental kernel intended to be run on ARMv8 and RISC-V targets. 
->>>>>>> f0a76a1a
 
 ## Prerequisites
 
